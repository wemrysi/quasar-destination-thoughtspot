--- conflicted
+++ resolved
@@ -72,11 +72,8 @@
   private[this] val csvConfig =
     RenderConfig.Csv().copy(
       includeHeader = false,
-<<<<<<< HEAD
       nullSentinel = Some(NullSentinel),
-=======
       includeBom = false,
->>>>>>> 2f7e3901
       offsetDateTimeFormat = DateTimeFormatter.ofPattern(MimirTimePatterns.LocalDateTime),    // TODO this is the time hack to make things work for now
       localDateTimeFormat = DateTimeFormatter.ofPattern(MimirTimePatterns.LocalDateTime),
       localDateFormat = DateTimeFormatter.ofPattern(MimirTimePatterns.LocalDate),
